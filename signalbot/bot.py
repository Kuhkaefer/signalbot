--- conflicted
+++ resolved
@@ -1,30 +1,17 @@
 import asyncio
-<<<<<<< HEAD
-=======
-from collections import defaultdict
-import time
-from apscheduler.schedulers.asyncio import AsyncIOScheduler
->>>>>>> 2c89738b
 import logging
+import re
 import time
 import traceback
-<<<<<<< HEAD
-from typing import List
+from collections import defaultdict
+from typing import Optional, Union, List, Callable
 
 from apscheduler.schedulers.asyncio import AsyncIOScheduler
 
 from .api import SignalAPI, ReceiveMessagesError
 from .command import Command
 from .context import Context
-from .message import Message, UnknownMessageFormatError, MessageType
-=======
-from typing import Optional, Union, List, Callable
-import re
-
-from .api import SignalAPI, ReceiveMessagesError
-from .command import Command
 from .message import Message, UnknownMessageFormatError
->>>>>>> 2c89738b
 from .storage import RedisStorage, InMemoryStorage
 
 logging.getLogger().setLevel(logging.WARNING)
@@ -46,20 +33,9 @@
 
         self.commands = []  # populated by .register()
 
-<<<<<<< HEAD
-        self.user_chats = set()  # populated by .listenUser()
-        self.blocked_chats = set()  # TODO: populate
-        self.group_chats = {}  # populated by .listenGroup()
-
-        # Required
-        self._init_api()
-        self._init_event_loop()
-        self._init_scheduler()
-=======
         self.user_chats = set()  # deprecated
         self.group_chats = set()  # deprecated
         self._listen_mode_activated = False
->>>>>>> 2c89738b
 
         self.groups = []  # populated by .register()
         self._groups_by_id = {}
@@ -186,17 +162,10 @@
 
         self.commands.append((command, contacts, group_ids, f))
 
-<<<<<<< HEAD
-    def start(self, producers=1, consumers=3):
-        self._event_loop.create_task(
-            self._produce_consume_messages(producers=producers, consumers=consumers)
-        )
-=======
     def start(self):
         # TODO: schedule this every hour or so
         self._event_loop.create_task(self._detect_groups())
         self._event_loop.create_task(self._produce_consume_messages())
->>>>>>> 2c89738b
 
         # Add more scheduler tasks here
         # self.scheduler.add_job(...)
@@ -220,21 +189,15 @@
     ) -> int:
         receiver = self._resolve_receiver(receiver)
         resp = await self._signal.send(
-<<<<<<< HEAD
-            resolved_receiver,
+            receiver,
             text,
             base64_attachments=base64_attachments,
             text_mode=text_mode,
-=======
-            receiver,
-            text,
-            base64_attachments=base64_attachments,
             quote_author=quote_author,
             quote_mentions=quote_mentions,
             quote_message=quote_message,
             quote_timestamp=quote_timestamp,
             mentions=mentions,
->>>>>>> 2c89738b
         )
         resp_payload = await resp.json()
         timestamp = resp_payload["timestamp"]
@@ -262,7 +225,6 @@
         receiver = self._resolve_receiver(receiver)
         await self._signal.stop_typing(receiver)
 
-<<<<<<< HEAD
     async def list_group_members(self, group: str):
         return await self._signal.list_group_members(group)
 
@@ -291,7 +253,7 @@
 
     async def quit_group(self, group_id: str):
         return await self._signal.quit_group(group_id)
-=======
+
     async def _detect_groups(self):
         # reset group lookups to avoid stale data
         self.groups = await self._signal.get_groups()
@@ -305,7 +267,6 @@
             self._groups_by_name[group["name"]].append(group)
 
         logging.info(f"[Bot] {len(self.groups)} groups detected")
->>>>>>> 2c89738b
 
     def _resolve_receiver(self, receiver: str) -> str:
         if self._is_phone_number(receiver):
@@ -406,24 +367,11 @@
             # TODO: retry strategy
             raise SignalBotError(f"Cannot receive messages: {e}")
 
-<<<<<<< HEAD
-    def _should_react(self, message: Message) -> bool:
-        # group = message.group
-        # if group in self.group_chats:
-        #     return True
-
-        source = message.source
-        # if source in self.user_chats:
-        #     return True
-        if source in self.blocked_chats:
-            return False
-        return True
-=======
     def _should_react_for_contact(
         self,
         message: Message,
-        contacts: list[str] | bool,
-        group_ids: list[str] | bool,
+        contacts: Union[list[str], bool],
+        group_ids: Union[list[str], bool],
     ):
         """Is the command activated for a certain chat or group?"""
 
@@ -459,12 +407,11 @@
                 return True
 
         return False
->>>>>>> 2c89738b
 
     def _should_react_for_lambda(
         self,
         message: Message,
-        f: Callable[[Message], bool] | None,
+        f: Optional[Callable[[Message], bool]],
     ) -> bool:
         if f is None:
             return True
