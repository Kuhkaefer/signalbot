--- conflicted
+++ resolved
@@ -51,25 +51,19 @@
         receiver: str,
         message: str,
         base64_attachments: list = None,
-<<<<<<< HEAD
         text_mode: str = None,
-=======
         quote_author: str = None,
         quote_mentions: list = None,
         quote_message: str = None,
         quote_timestamp: str = None,
         mentions: list = None,
->>>>>>> 2c89738b
     ) -> aiohttp.ClientResponse:
         uri = self._send_rest_uri()
         if base64_attachments is None:
             base64_attachments = []
-<<<<<<< HEAD
         if text_mode is None:
             text_mode = "styled"
-=======
-
->>>>>>> 2c89738b
+
         payload = {
             "base64_attachments": base64_attachments,
             "message": message,
@@ -154,7 +148,6 @@
         ):
             raise StopTypingError
 
-<<<<<<< HEAD
     async def list_group_members(self, group: str) -> aiohttp.ClientResponse:
         uri = self._list_group_members_uri(group)
         payload = {
@@ -182,19 +175,25 @@
         try:
             async with aiohttp.ClientSession() as session:
                 resp = await session.get(uri, json=payload)
-=======
+                resp.raise_for_status()
+                return await resp.json()
+        except (
+            aiohttp.ClientError,
+            aiohttp.http_exceptions.HttpProcessingError,
+            KeyError,
+        ):
+            raise SendMessageError
+
     async def get_groups(self):
         uri = self._groups_uri()
         try:
             async with aiohttp.ClientSession() as session:
                 resp = await session.get(uri)
->>>>>>> 2c89738b
                 resp.raise_for_status()
                 return await resp.json()
         except (
             aiohttp.ClientError,
             aiohttp.http_exceptions.HttpProcessingError,
-<<<<<<< HEAD
             KeyError,
         ):
             raise SendMessageError
@@ -335,10 +334,6 @@
             KeyError,
         ):
             raise SendMessageError
-=======
-        ):
-            raise GroupsError
->>>>>>> 2c89738b
 
     def _receive_ws_uri(self):
         return f"ws://{self.signal_service}/v1/receive/{self.phone_number}"
@@ -352,7 +347,6 @@
     def _typing_indicator_uri(self):
         return f"http://{self.signal_service}/v1/typing-indicator/{self.phone_number}"
 
-<<<<<<< HEAD
     def _list_group_members_uri(self, group_id: str):
         return f"http://{self.signal_service}/v1/groups/{self.phone_number}/{group_id}"
 
@@ -380,11 +374,9 @@
     def _quit_group_uri(self, group_id):
         return f"http://{self.signal_service}/v1/groups/{self.phone_number}/{group_id}/quit"
 
-=======
     def _groups_uri(self):
         return f"http://{self.signal_service}/v1/groups/{self.phone_number}"
 
->>>>>>> 2c89738b
 
 class ReceiveMessagesError(Exception):
     pass
@@ -410,9 +402,9 @@
     pass
 
 
-<<<<<<< HEAD
 class GetAttachmentError(Exception):
-=======
+    pass
+
+
 class GroupsError(Exception):
->>>>>>> 2c89738b
     pass